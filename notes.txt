<<<<<<< HEAD
- rename XREP/XREQ
- remove zmsg, zlist, zhash
- remove all from zhelpers that is provided by zapi
=======
next:
- use sha1 signatures to only generate changed images
>>>>>>> c9ff4c49

Visualization of examples
- load each example into a page
    example:name-language
    only if not empty, tag with language name
    various lists showing current scores & results...
- in text, [[include]] instead of inlining the code
- collapsible blocks for code and for translated versions
- link direct to new tab showing example, if present
- else link to page explaining how to translate & contribute
--- done


Notes for The Guide


- collection of patterns
    Least Recently Used
    Asynchronous Client-Server
    Suicidal Snail
    Lazy Pirate
    Simple Pirate
    Paranoid Pirate
    Clone

- how to make an error logging console

- how to make a TCP-to-0MQ bridge, with examples (email)
- pseudo-recursive job queues
    - zqueue class
    - http://www.leif.org/as400/other/pseudor.htm

- worked example
- single point of failure
- presence detection

- router trees
 (federation)

- cross-over router
    - send to, send from
    - flips addresses, gives you reply model

- FD_EVENT integration

    //  If socket is a ROUTER, get identity first
    int socket_type;
    size_t type_size = sizeof (socket_type);
    zmq_getsockopt (socket, ZMQ_TYPE, &socket_type, &type_size);
    if (socket_type == ZMQ_XREP) {
        zmq_msg_t mesg;
        zmq_msg_init (&mesg);
        zmq_recv (socket, &mesg, 0);
    }

- example of monitoring bus
    - cluster broker, send out state
    - capture via some visual tool...?
- monitoring and logging



Then we can use this to start building some reusable pieces:

- timer device
- name service
- custom load-balancing
- custom publish-subscribe
- stateful publish-subscribe
- reliable request-reply
- logging device
- reactor (Matt Weinstein's)


+++ Presence Detection

- peers come and go
- if we want to route to them explicitly, we need to know if they are present
- heartbeating, liveness, etc.
- fresh data, failover, etc.
- purging old identities from routing tables
- example of eight robots and console
- robots come and go...


+++ A ZeroMQ Name Service

- name service
    translate logical name into connect or bind string
    service runs locally, connect via ipc://zns
    gets name updates asynchronously from central server
    also local zns lookup file
    using zpl syntax
    pubsub state / refresh example

how to map names?
    - XXX -> tcp://lo:5050 if I'm on server 1
    - XXX -> tcp://somename:5050
    -> does ZMQ do host lookup?  Doesn't seem like it...
    -> resolve host...



+++ Custom pub/sub

- req/rep socket for subscriptions
- timeout for resubscriptions
- pub/sub socket on dynamic endpoints





+++ Generating Identities


+++ Setting Queue Limits

- setting queue limits prevents nodes from overflowing memory
- by default 0MQ does not set any limits
- example of application that will overflow memory
    - publish to subscribe socket but don't read
- now fix this by setting queue limit, ZMQ_HWM
- actual behaviour with automagic LWM
- how this works on different socket types
    - 'exception' on each socket type, from man page
- adding capacity for disk offload, ZMQ_SWAP
- creating persistent queues using identity
    - example of HWM 1 plus massive SWAP


+++ Reliable Request-Reply

We'll create a reliable request-reply application that uses XREQ and XREP and a simple resend mechanism.  When this works between two peers we'll show how it scales across a request-reply broker to effectively create edge-to-edge reliability.  We'll also open up the message format for request-reply and explore identities in horrible detail.

+++ Configuration Distribution

We'll look at how to dynamically configure a network of devices using a central configuration broker.

+++ Logging Subsystem

many applications
many subscribers
broker in the middle
persistent logfiles
replay via subscribe socket


+++ Failover and Recovery

We'll look at how to handle crashes in a distributed architecture.  For each pattern there is an ideal architecture, and we'll explore each of these with worked examples.

+++ Encrypted Publish-Subscribe

We'll look at how to secure pubsub data against snooping.  The actual technique involves out-of-band exchange of keys, symmetric encryption, and a broker that helps the thing along.  Hopefully all fairly easy to make, as usual, using 0MQ.

+++ Building a Multicast Bus

We'll now look at how the pgm: and epgm: protocols work.  With pgm:, the network switch basically acts as a hardware FORWARDER device.

++++ Customized Publish-Subscribe

- use identity to route message explicitly to A or B
- not using PUBSUB at all but XREP/????
    - limitations: no multicast, only TCP
    - how to scale with devices...

When a client activates, it chooses a random port that is not in use and creates a SUB socket listening for all traffic on it. The client then sends a message via REQ to the publisher containing the port that it is listening on. The publisher receives this message, acknowledges it, and creates a new pub socket specific to that client. All published events specific to this client go out that socket.

When the client deactivates, it sends a message to the publisher with the port to deactivate and close.

You end up creating a lot more PUB sockets on your server end and doing all of the filtering at the server. This sounds acceptable to you.

I didn't need to do this to avoid network bandwidth bottlenecks; I created this to enforce some security and entitlements.

+++ A Clock Device

We'll look at various ways of building a timer into a network.   A clock device sends out a signal (a message) at more or less precise intervals so that other nodes can use these signals for internal timing.

+++ A Logging Device

We'll look at a device that acts as a remote logger.

+++ Building Bridges

zmq_poll(3) lets you mix ZMQ sockets and native system sockets, which is very useful if you have to resort to actual TCP for something, e.g. bridging an existing TCP protocol with 0MQ.  We'll build a couple of bridges.

+++ Writing a Reactor

In this section we'll build a simple reactor framework that turns the zmq_poll(3) function inside out into an event-driven framework.

+++ Exotic Devices

Now we'll use the reactor to build some exotic devices.  It should be much easier and readable than using zmq_poll.

+++ Serializing Data

Examples of using Protocol Buffers and other options.

[!--
- ipc://name
 - connects two processes on a single box
 - supports all messaging patterns
 - typical use case is for multithreading apps
 - runs on Unix domain sockets (not available on Windows, OpenVMS)
 - permissions issues:

> Since I want to work under /tmp, this all had to be done programatically. My
> server now mkdir -p's a socket subdirectory and chmod 777's it. The server
> creates and binds the socket in that folder, and then chmod 777's it. The
> server must be run as root (which is fine for my project luckily). If it is
> run as a normal user, the client's still timeout.

- tcp://ipaddress:port
 - bind to address:port
 - bind to *:5555
 - localhost
  - also bind to interface: lo:port, eth1:port, etc.
  - Linux: eth1, eth2, eth3
  - Mac OS X: en1, en2, en3
  - Solaris: e1000g, etc.
 - connect to remote address: host:port

- pgm://address;multicastgroup:port
 - address can be interface name
 - requires decent hardware support
 - means enterprise level switches with IGNP snooping
 - some routers also support PGM
 - runs over IP, requires root privileges
 - more standard
 - rate-limited protocol, sender must define bandwidth
 - pgm is currently broken

- epgm://address;multicastgroup:port
 - encapsulated in UDP packets
 - requires decent hardware support
 - does not require root access
 - non-standard to pgm

- add peer example
   - exclusive lock on peer
   - for owning other party
   - solve reverse connection
 - e.g. to cross firewall
 - you need to add a bind to allow the client to accept a connection
 - could be usecase for EXCLUSIVE socket

XREQ is like PUSH+PULL, XREP is like PUSH+PULL+routing

--]


* Tutorial: chat client/server

* How to handle a REQ/REP socket without it blocking forever

* Related question: how to stop a single thread blocked on recv()

* How to write services in C
    - memory leak checking
    - security
    - etc.
    - ZPL config, zfl, etc.

* How do we tunnel 0MQ connections over 0MQ connections?
    - e.g. to get 3-4 ports into DMZ via one single port
    - two devices, one reads, one writes
    - over other protocols: HTTP, SSH, etc...?
    - acts as split device, ...

* Cross-language string sending tutorial


I highly recommend that you try out the simpler topology and *verifying* that 0mq cannot keep up with your message rates when publishing all data to all clients. With smart topics the client can reject the data *very* fast. A 1 GB or 10 Gb switched network can also move quite a bit of data without a lot of blocking behavior in the hardware too. You may be able to save yourself a lot of unnecessary work, so just try it.



- explain in
- debugging message flow
    - using a queue device that prints out message parts
    - debugging versions of devices...

- heartbeating
    - set HWM to 1 message only

[!--

[!--
+++ The Wire-Level Protocol

- writing a thin client in JavaScript

+++ Building a Language Binding

+++ Tuning 0MQ

High performance multiple i/o threads
 - for HP applications, several threads
 - then, set affinity on sockets

+++ Contributing to 0MQ


+++ What's Missing from 0MQ



- handling crashing peers
- non-blocking send/recv
    EAGAIN
- reliable pub
    - pub connects to all subs
    - subs send request to pub
- reliable messaging over xreq / xrep
- how to do timer events
- there is no way to disconnect; second connection creates two
    - need to destroy the socket
- how to send multipart job and execute / cancel




Here is, I think, how to build an authenticated pubsub service using ØMQ.  The design handles authentication, arbitrary routing criteria, and flushing of dead client connections.

You will use ZMQ_XREQ at the client side and ZMQ_XREP at the service side.  There is a simple protocol between client and server that is loosely modelled on HTTP:

* Client sends messages containing: identity (ØMQ adds this automatically), authentication credentials, and subscription criteria.
* Server sends messages containing: identity (automatic), error/success code, and content.

The server has two main data structures:

* A connection table that stores authenticated identities and timestamps.  Each identity corresponds to a client connection.
* A routing table that maps message keys (e.g. topic value) to identities.  There are techniques for doing [http://www.zeromq.org/whitepapers:message-matching high speed message matching].



0MQ Quickstarter

- building & installing
- performance for language
- basic examples
- socket types
- transports
- main patterns
- problem solving
-> translated into different programming languages<|MERGE_RESOLUTION|>--- conflicted
+++ resolved
@@ -1,11 +1,9 @@
-<<<<<<< HEAD
 - rename XREP/XREQ
 - remove zmsg, zlist, zhash
 - remove all from zhelpers that is provided by zapi
-=======
+
 next:
 - use sha1 signatures to only generate changed images
->>>>>>> c9ff4c49
 
 Visualization of examples
 - load each example into a page
