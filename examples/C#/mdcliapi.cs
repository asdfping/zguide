--- conflicted
+++ resolved
@@ -5,205 +5,6 @@
 
 namespace Examples
 {
-<<<<<<< HEAD
-	namespace MDCliApi
-	{
-		//
-		//  mdcliapi class - Majordomo Protocol Client API
-		//  Implements the MDP/Worker spec at http://rfc.zeromq.org/spec:7.
-		//
-		// Author: chubbson
-		//
-
-		public class MajordomoClient : IDisposable
-		{
-			//  Structure of our class
-			//  We access these properties only via class methods
-
-			// Our context
-			readonly ZContext _context;
-
-			// Majordomo broker
-			public string Broker { get; protected set; }
-
-			//  Socket to broker
-			public ZSocket Client { get; protected set; }
-
-			//  Print activity to console
-			public bool Verbose { get; protected set; }
-
-			//  Request timeout
-			public TimeSpan Timeout { get; protected set; }
-
-			//  Request retries
-			public int Retries { get; protected set; }
-
-
-
-			public void ConnectToBroker()
-			{
-				//  Connect or reconnect to broker
-
-				Client = new ZSocket(_context, ZSocketType.REQ);
-				Client.Connect(Broker);
-				if (Verbose)
-					"I: connecting to broker at '{0}'...".DumpString(Broker);
-				
-			}
-
-			public MajordomoClient(string broker, bool verbose)
-			{
-				if(broker == null)
-					throw new InvalidOperationException();
-				_context = new ZContext();
-				Broker = broker;
-				Verbose = verbose;
-				Timeout = TimeSpan.FromMilliseconds(2500);
-				Retries = 3;
-
-				ConnectToBroker();
-			}
-
-			~MajordomoClient()
-			{
-				Dispose(false);
-			}
-
-			public void Dispose()
-			{
-				GC.SuppressFinalize(this);
-				Dispose(true);
-			}
-
-			protected void Dispose(bool disposing)
-			{
-				if (disposing)
-				{
-					// Destructor
-
-					if (Client != null)
-					{
-						Client.Dispose();
-						Client = null;
-					}
-					//Do not Dispose Context: cuz of weird shutdown behavior, stucks in using calls 
-				}
-			}
-
-			//  .split configure retry behavior
-			//  These are the class methods. We can set the request timeout and number
-			//  of retry attempts before sending requests:
-
-			//  Set request timeout
-			public void Set_Timeout(int timeoutInMs)
-			{
-				Timeout = TimeSpan.FromMilliseconds(timeoutInMs);
-			}
-
-			//  Set request retries
-			public void Set_Retries(int retries)
-			{
-				Retries = retries;
-			}
-
-			//  .split send request and wait for reply
-			//  Here is the {{send}} method. It sends a request to the broker and gets
-			//  a reply even if it has to retry several times. It takes ownership of 
-			//  the request message, and destroys it when sent. It returns the reply
-			//  message, or NULL if there was no reply after multiple attempts:
-			public ZMessage Send(string service, ZMessage request, CancellationTokenSource cancellor)
-			{
-				if (request == null)
-					throw new InvalidOperationException();
-
-				//  Prefix request with protocol frames
-				//  Frame 1: "MDPCxy" (six bytes, MDP/Client x.y)
-				//  Frame 2: Service name (printable string)
-				request.Prepend(new ZFrame(service));
-				request.Prepend(new ZFrame(MdpCommon.MDPC_CLIENT));
-				if (Verbose)
-					request.DumpZmsg("I: send request to '{0}' service:", service);
-
-				int retriesLeft = Retries;
-				while (retriesLeft > 0 && !cancellor.IsCancellationRequested)
-				{
-					if (cancellor.IsCancellationRequested
-						|| (Console.KeyAvailable && Console.ReadKey(true).Key == ConsoleKey.Escape))
-						_context.Shutdown();
-
-					// Copy the Request and send on Client
-					ZMessage msgreq = request.Duplicate();
-
-					ZError error;
-					if (!Client.Send(msgreq, out error))
-					{
-						if (Equals(error, ZError.ETERM))
-						{
-							cancellor.Cancel();
-							break; // Interrupted
-						}
-					}
-
-					var p = ZPollItem.CreateReceiver();
-					ZMessage msg;
-					//  .split body of send 
-					//  On any blocking call, {{libzmq}} will return -1 if there was
-					//  an error; we could in theory check for different error codes,
-					//  but in practice it's OK to assume it was {{EINTR}} (Ctrl-C):
-
-					// Poll the client Message
-					if (Client.PollIn(p, out msg, out error, Timeout))
-					{
-						//  If we got a reply, process it
-						if (Verbose)
-							msg.DumpZmsg("I: received reply");
-
-						if(msg.Count < 3)
-							throw new InvalidOperationException();
-
-						using (ZFrame header = msg.Pop())
-							if (!header.ToString().Equals(MdpCommon.MDPC_CLIENT))
-								throw new InvalidOperationException();
-
-						using (ZFrame replyService = msg.Pop())
-							if(!replyService.ToString().Equals(service))
-								throw new InvalidOperationException();
-
-						request.Dispose();
-						return msg;
-					}
-					else if (Equals(error, ZError.ETERM))
-					{
-						cancellor.Cancel();
-						break; // Interrupted
-					}
-					else if (Equals(error, ZError.EAGAIN))
-					{
-						if (--retriesLeft > 0)
-						{
-							if (Verbose)
-								"W: no reply, reconnecting...".DumpString();
-
-							ConnectToBroker();
-						}
-						else
-						{
-							if (Verbose)
-								"W: permanent error, abandoning".DumpString();
-							break; // Give up
-						}
-					}
-				}
-				if (cancellor.IsCancellationRequested)
-				{
-					"W: interrupt received, killing client...\n".DumpString();
-				}
-				request.Dispose();
-				return null;
-			}
-		}
-	}
-=======
     namespace MDCliApi
     {
         //
@@ -401,5 +202,4 @@
             }
         }
     }
->>>>>>> 3c6b1565
 }