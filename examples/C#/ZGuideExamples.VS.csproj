﻿<?xml version="1.0" encoding="utf-8"?>
<Project ToolsVersion="4.0" DefaultTargets="Build" xmlns="http://schemas.microsoft.com/developer/msbuild/2003">
  <PropertyGroup>
    <Configuration Condition=" '$(Configuration)' == '' ">Debug</Configuration>
    <Platform Condition=" '$(Platform)' == '' ">AnyCPU</Platform>
    <ProductVersion>8.0.30703</ProductVersion>
    <SchemaVersion>2.0</SchemaVersion>
    <ProjectGuid>{05FECAEC-EB42-4160-99E7-CA0480D7FAA5}</ProjectGuid>
    <OutputType>Exe</OutputType>
    <AppDesignerFolder>Properties</AppDesignerFolder>
    <RootNamespace>ZeroMQ.Test</RootNamespace>
    <AssemblyName>ZGuideExamples</AssemblyName>
    <TargetFrameworkVersion>v4.0</TargetFrameworkVersion>
    <TargetFrameworkProfile>Client</TargetFrameworkProfile>
    <FileAlignment>512</FileAlignment>
    <PublishUrl>publish\</PublishUrl>
    <Install>true</Install>
    <InstallFrom>Disk</InstallFrom>
    <UpdateEnabled>false</UpdateEnabled>
    <UpdateMode>Foreground</UpdateMode>
    <UpdateInterval>7</UpdateInterval>
    <UpdateIntervalUnits>Days</UpdateIntervalUnits>
    <UpdatePeriodically>false</UpdatePeriodically>
    <UpdateRequired>false</UpdateRequired>
    <MapFileExtensions>true</MapFileExtensions>
    <ApplicationRevision>0</ApplicationRevision>
    <ApplicationVersion>1.0.0.%2a</ApplicationVersion>
    <IsWebBootstrapper>false</IsWebBootstrapper>
    <UseApplicationTrust>false</UseApplicationTrust>
    <BootstrapperEnabled>true</BootstrapperEnabled>
  </PropertyGroup>
  <PropertyGroup Condition="'$(Configuration)|$(Platform)' == 'Debug|AnyCPU'">
    <DebugSymbols>true</DebugSymbols>
    <OutputPath>bin\Debug\</OutputPath>
    <DefineConstants>DEBUG;TRACE</DefineConstants>
    <DebugType>full</DebugType>
    <PlatformTarget>AnyCPU</PlatformTarget>
    <ErrorReport>prompt</ErrorReport>
    <CodeAnalysisIgnoreBuiltInRuleSets>true</CodeAnalysisIgnoreBuiltInRuleSets>
    <CodeAnalysisIgnoreBuiltInRules>true</CodeAnalysisIgnoreBuiltInRules>
    <CodeAnalysisFailOnMissingRules>true</CodeAnalysisFailOnMissingRules>
  </PropertyGroup>
  <PropertyGroup Condition="'$(Configuration)|$(Platform)' == 'Release|AnyCPU'">
    <OutputPath>bin\Release\</OutputPath>
    <DefineConstants>TRACE</DefineConstants>
    <Optimize>true</Optimize>
    <DebugType>pdbonly</DebugType>
    <PlatformTarget>AnyCPU</PlatformTarget>
    <ErrorReport>prompt</ErrorReport>
    <CodeAnalysisIgnoreBuiltInRuleSets>false</CodeAnalysisIgnoreBuiltInRuleSets>
    <CodeAnalysisIgnoreBuiltInRules>false</CodeAnalysisIgnoreBuiltInRules>
    <CodeAnalysisFailOnMissingRules>true</CodeAnalysisFailOnMissingRules>
  </PropertyGroup>
  <ItemGroup>
    <Reference Include="System" />
    <Reference Include="ZeroMQ, Version=4.1.0.38537, Culture=neutral, PublicKeyToken=4a9630883fd6c563, processorArchitecture=MSIL">
      <SpecificVersion>False</SpecificVersion>
      <HintPath>..\..\..\ZeroApp-Network\ZeroMQ\bin\Debug\ZeroMQ.dll</HintPath>
    </Reference>
    <Reference Include="System.Xml" />
  </ItemGroup>
  <ItemGroup>
    <Compile Include="AssemblyInfo.cs" />
    <Compile Include="asyncsrv.cs" />
    <Compile Include="eagain.cs" />
    <Compile Include="espresso0.cs" />
    <Compile Include="espresso.cs" />
    <Compile Include="flcliapi.cs" />
    <Compile Include="flclient1.cs" />
    <Compile Include="flclient2.cs" />
    <Compile Include="flclient3.cs" />
    <Compile Include="flserver1.cs" />
    <Compile Include="flserver2.cs" />
    <Compile Include="flserver3.cs" />
    <Compile Include="hwclient.cs" />
    <Compile Include="hwserver.cs" />
    <Compile Include="identity.cs" />
    <Compile Include="interrupt.cs" />
    <Compile Include="lbbroker.cs" />
    <Compile Include="lpclient.cs" />
    <Compile Include="lpserver.cs" />
    <Compile Include="lvcache.cs" />
    <Compile Include="mdbroker.cs" />
    <Compile Include="mdcliapi2.cs" />
    <Compile Include="mdcliapi.cs" />
    <Compile Include="mdclient2.cs" />
    <Compile Include="mdclient.cs" />
    <Compile Include="mdp.cs" />
    <Compile Include="mdworker.cs" />
    <Compile Include="mdwrkapi.cs" />
    <Compile Include="ticlient.cs" />
    <Compile Include="msgqueue.cs" />
    <Compile Include="mspoller.cs" />
    <Compile Include="msreader.cs" />
    <Compile Include="mtrelay.cs" />
    <Compile Include="mtserver.cs" />
    <Compile Include="pathopub.cs" />
    <Compile Include="pathosub.cs" />
    <Compile Include="peering1.cs" />
    <Compile Include="peering2.cs" />
    <Compile Include="ppqueue.cs" />
    <Compile Include="ppworker.cs" />
    <Compile Include="Program.cs" />
    <Compile Include="ProgramRunner.cs" />
    <Compile Include="psenvpub.cs" />
    <Compile Include="psenvsub.cs" />
    <Compile Include="rrbroker.cs" />
    <Compile Include="rrclient.cs" />
    <Compile Include="rrworker.cs" />
    <Compile Include="rtdealer.cs" />
    <Compile Include="rtreq.cs" />
    <Compile Include="spqueue.cs" />
    <Compile Include="spworker.cs" />
    <Compile Include="suisnail.cs" />
    <Compile Include="syncpub.cs" />
    <Compile Include="syncsub.cs" />
    <Compile Include="tasksink.cs" />
    <Compile Include="tasksink2.cs" />
    <Compile Include="taskvent.cs" />
    <Compile Include="taskwork.cs" />
    <Compile Include="taskwork2.cs" />
    <Compile Include="mmiecho.cs" />
<<<<<<< HEAD
    <Compile Include="titanic.cs" />
=======
>>>>>>> 3c6b1565
    <Compile Include="tripping.cs" />
    <Compile Include="version.cs" />
    <Compile Include="wuclient.cs" />
    <Compile Include="wuproxy.cs" />
    <Compile Include="wuserver.cs" />
    <Compile Include="Z85Encode.cs" />
  </ItemGroup>
  <ItemGroup>
    <BootstrapperPackage Include=".NETFramework,Version=v4.0,Profile=Client">
      <Visible>False</Visible>
      <ProductName>Microsoft .NET Framework 4 Client Profile %28x86 und x64%29</ProductName>
      <Install>true</Install>
    </BootstrapperPackage>
    <BootstrapperPackage Include="Microsoft.Net.Client.3.5">
      <Visible>False</Visible>
      <ProductName>.NET Framework 3.5 SP1 Client Profile</ProductName>
      <Install>false</Install>
    </BootstrapperPackage>
    <BootstrapperPackage Include="Microsoft.Net.Framework.3.5.SP1">
      <Visible>False</Visible>
      <ProductName>.NET Framework 3.5 SP1</ProductName>
      <Install>false</Install>
    </BootstrapperPackage>
    <BootstrapperPackage Include="Microsoft.Windows.Installer.3.1">
      <Visible>False</Visible>
      <ProductName>Windows Installer 3.1</ProductName>
      <Install>true</Install>
    </BootstrapperPackage>
  </ItemGroup>
  <ItemGroup>
    <None Include="README.md" />
  </ItemGroup>
  <Import Project="$(MSBuildToolsPath)\Microsoft.CSharp.targets" />
  <!-- To modify your build process, add your task inside one of the targets below and uncomment it. 
       Other similar extension points exist, see Microsoft.Common.targets.
  <Target Name="BeforeBuild">
  </Target>
  <Target Name="AfterBuild">
  </Target>
  -->
</Project><|MERGE_RESOLUTION|>--- conflicted
+++ resolved
@@ -120,10 +120,7 @@
     <Compile Include="taskwork.cs" />
     <Compile Include="taskwork2.cs" />
     <Compile Include="mmiecho.cs" />
-<<<<<<< HEAD
     <Compile Include="titanic.cs" />
-=======
->>>>>>> 3c6b1565
     <Compile Include="tripping.cs" />
     <Compile Include="version.cs" />
     <Compile Include="wuclient.cs" />
