﻿using System;
using System.Collections.Generic;
using System.Globalization;
using System.Linq;
using System.Text;
using System.Threading;
using ZeroMQ;

namespace Examples
{
<<<<<<< HEAD
	using MDBroker; 

	namespace MDBroker
	{
		public class Broker : IDisposable
		{
			//  Majordomo Protocol broker
			//  A minimal C implementation of the Majordomo Protocol as defined in
			//  http://rfc.zeromq.org/spec:7 and http://rfc.zeromq.org/spec:8.
			
			//  .split broker class structure
			//  The broker class defines a single broker instance:

			// Our Context
			private ZContext _context;

			//Socket for clients & workers
			public ZSocket Socket;

			//  Print activity to console
			public bool Verbose { get; protected set; }

			//  Broker binds to this endpoint
			public string Endpoint { get; protected set; }

			// Hash of known services
			public Dictionary<string, Service> Services;

			// Hash of known workes
			public Dictionary<string, Worker> Workers;

			// Waiting workers
			public List<Worker> Waiting;

			// When to send HEARTBEAT
			public DateTime HeartbeatAt;

			// waiting
			// heartbeat_at

			public Broker(bool verbose)
			{
				// Constructor
				_context = new ZContext();

				Socket = new ZSocket(_context, ZSocketType.ROUTER);

				Verbose = verbose;

				Services = new Dictionary<string, Service>(); //new HashSet<Service>();
				Workers = new Dictionary<string, Worker>(); //new HashSet<Worker>();
				Waiting = new List<Worker>();

				HeartbeatAt = DateTime.UtcNow + MdpCommon.HEARTBEAT_INTERVAL;
			}

			~Broker()
			{
				Dispose(false);
			}

			public void Dispose()
			{
				GC.SuppressFinalize(this);
				Dispose(true);
			}

			protected void Dispose(bool disposing)
			{
				if (disposing)
				{
					// Destructor
					if (Socket != null)
					{
						Socket.Dispose();
						Socket = null;
					}

					if (_context != null)
					{
						// Do Context.Dispose()
						_context.Dispose();
						_context = null;
					}
				}
			}

			// added ShutdownContext, to call shutdown in main method.
			public void ShutdownContext()
			{
				if (_context != null)
					_context.Shutdown();
			}

			//  .split broker bind method
			//  This method binds the broker instance to an endpoint. We can call
			//  this multiple times. Note that MDP uses a single Socket for both clients 
			//  and workers:
			public void Bind(string endpoint)
			{
				Socket.Bind(endpoint);
				// if you dont wanna see utc timeshift, remove zzz and use DateTime.UtcNow instead
				"I: MDP broker/0.2.0 is active at {0}".DumpString(endpoint);
			}

			//  .split broker worker_msg method
			//  This method processes one READY, REPLY, HEARTBEAT, or
			//  DISCONNECT message sent to the broker by a worker:
			public void WorkerMsg(ZFrame sender, ZMessage msg)
			{
				if(msg.Count < 1) // At least, command
					throw new InvalidOperationException();

				ZFrame command = msg.Pop();
				//string id_string = sender.ReadString();
				bool isWorkerReady; 
				//string id_string;
				using (var sfrm = sender.Duplicate())
				{
					var idString = sfrm.Read().ToHexString();
					isWorkerReady = Workers.ContainsKey(idString);
				}
				Worker worker = RequireWorker(sender);
				using (msg)
				using (command)
				{
					if (command.StrHexEq(MdpCommon.MdpwCmd.READY))
					{
						if (isWorkerReady)
							// Not first command in session
							worker.Delete(true);
						else if (command.Length >= 4
							  && command.ToString().StartsWith("mmi."))
							// Reserd servicee name
							worker.Delete(true);
						else
						{
							// Attach worker to service and mark as idle
							using (ZFrame serviceFrame = msg.Pop())
							{
								worker.Service = RequireService(serviceFrame);
								worker.Service.Workers++;
								worker.Waiting();
							}
						}
					}
					else if (command.StrHexEq(MdpCommon.MdpwCmd.REPLY))
					{
						if (isWorkerReady)
						{
							//  Remove and save client return envelope and insert the
							//  protocol header and service name, then rewrap envelope.
							ZFrame client = msg.Unwrap();
							msg.Prepend(new ZFrame(worker.Service.Name));
							msg.Prepend(new ZFrame(MdpCommon.MDPC_CLIENT));
							msg.Wrap(client);
							Socket.Send(msg);
							worker.Waiting();
						}
						else
						{
							worker.Delete(true);
						}
					}
					else if (command.StrHexEq(MdpCommon.MdpwCmd.HEARTBEAT))
					{
						if (isWorkerReady)
						{
							worker.Expiry = DateTime.UtcNow + MdpCommon.HEARTBEAT_EXPIRY;
						}
						else
						{
							worker.Delete(true);
						}
					}
					else if (command.StrHexEq(MdpCommon.MdpwCmd.DISCONNECT))
						worker.Delete(false);
					else
					{
						msg.DumpZmsg("E: invalid input message");
					}
				}
			}

			//  .split broker client_msg method
			//  Process a request coming from a client. We implement MMI requests
			//  directly here (at present, we implement only the mmi.service request):
			public void ClientMsg(ZFrame sender, ZMessage msg)
			{
				// service & body
				if(msg.Count < 2)
					throw new InvalidOperationException();

				using (ZFrame serviceFrame = msg.Pop())
				{
					Service service = RequireService(serviceFrame);

					// Set reply return identity to client sender
					msg.Wrap(sender.Duplicate());

					//if we got a MMI Service request, process that internally
					if (serviceFrame.Length >= 4
						&& serviceFrame.ToString().StartsWith("mmi."))
					{
						string returnCode;
						if (serviceFrame.ToString().Equals("mmi.service"))
						{
							string name = msg.Last().ToString();
							returnCode = Services.ContainsKey(name) 
										 && Services[name].Workers > 0
											? "200"
											: "404";
						}
						else
							returnCode = "501";

						var client = msg.Unwrap();
						
						msg.Clear();
						msg.Add(new ZFrame(returnCode));
						msg.Prepend(serviceFrame);
						msg.Prepend(new ZFrame(MdpCommon.MDPC_CLIENT));

						msg.Wrap(client);
						Socket.Send(msg);
					}
					else
					{
						// Else dispatch the message to the requested Service
						service.Dispatch(msg);
					}
				}
			}

			//  .split broker purge method
			//  This method deletes any idle workers that haven't pinged us in a
			//  while. We hold workers from oldest to most recent so we can stop
			//  scanning whenever we find a live worker. This means we'll mainly stop
			//  at the first worker, which is essential when we have large numbers of
			//  workers (we call this method in our critical path):

			public void Purge()
			{
				Worker worker = Waiting.FirstOrDefault();
				while (worker != null)
				{
					if (DateTime.UtcNow < worker.Expiry)
						break;   // Worker is alive, we're done here
					if(Verbose)
						"I: deleting expired worker: '{0}'".DumpString(worker.IdString);
					
					worker.Delete(false);
					worker = Waiting.FirstOrDefault();
				}
			}

			//  .split service methods
			//  Here is the implementation of the methods that work on a service:

			//  Lazy constructor that locates a service by name or creates a new
			//  service if there is no service already with that name.
			public Service RequireService(ZFrame serviceFrame)
			{
				if(serviceFrame == null)
					throw new InvalidOperationException();

				string name = serviceFrame.ToString();

				Service service;
				if (Services.ContainsKey(name))
				{
					service = Services[name];
				}
				else
				{
					service = new Service(this, name);
					Services[name] = service;

					//zhash_freefn(self->workers, id_string, s_worker_destroy);
					if (Verbose)
						"I: added service: '{0}'".DumpString(name);
				}

				return service;
			}

			//  .split worker methods
			//  Here is the implementation of the methods that work on a worker:

			//  Lazy constructor that locates a worker by identity, or creates a new
			//  worker if there is no worker already with that identity.
			public Worker RequireWorker(ZFrame identity)
			{
				if (identity == null)
					throw new InvalidOperationException();

				string idString;
				using (var tstfrm = identity.Duplicate())
				{
					idString = tstfrm.Read().ToHexString();
				}
				
				Worker worker = Workers.ContainsKey(idString)
					? Workers[idString]
					: null;

				if (worker == null)
				{
					worker = new Worker(idString, this, identity);
					Workers[idString] = worker;
					if(Verbose)
						"I: registering new worker: '{0}'".DumpString(idString);
				}
				
				return worker;
			}
		}

		public class Service : IDisposable
		{
			// Broker Instance
			public Broker Broker { get; protected set; }

			// Service Name
			public string Name { get; protected set; }

			// List of client requests
			public List<ZMessage> Requests { get; protected set; }

			// List of waiting workers
			public List<Worker> Waiting { get; protected set; }

			// How many workers we are
			public int Workers;
			//ToDo check workers var

			internal Service(Broker broker, string name)
			{
				Broker = broker;
				Name = name; 
				Requests = new List<ZMessage>();
				Waiting = new List<Worker>();
			}

			~Service()
			{
				Dispose(false);
			}

			public void Dispose()
			{
				GC.SuppressFinalize(this);
				Dispose(true);
			}

			protected void Dispose(bool disposing)
			{
				if (disposing)
				{
					foreach (var r in Requests)
					{
						// probably obsolete?
						using (r)
						{
						}
					}
				}
			}

			//  .split service dispatch method
			//  This method sends requests to waiting workers:
			public void Dispatch(ZMessage msg)
			{
				if (msg != null) // queue msg if any
					Requests.Add(msg);

				Broker.Purge();
				while (Waiting.Count > 0
					   && Requests.Count > 0)
				{
					Worker worker = Waiting[0];
					Waiting.RemoveAt(0);
					Broker.Waiting.Remove(worker);
					ZMessage reqMsg = Requests[0];
					Requests.RemoveAt(0);
					using (reqMsg)
						worker.Send(MdpCommon.MdpwCmd.REQUEST.ToHexString(), null, reqMsg);
				}
			}
		}

		public class Worker
		{
			//  .split worker class structure
			//  The worker class defines a single worker, idle or active:

			// Broker Instance
			public Broker Broker { get; protected set; }

			// Identity of worker as string
			public string IdString { get; protected set; }

			// Identity frame for routing
			public ZFrame Identity { get; protected set; }

			//Ownling service, if known
			public Service Service { get; set; }

			//When worker expires, if no heartbeat; 
			public DateTime Expiry { get; set; }

			/// <summary>
			/// 
			/// </summary>
			/// <param name="idString"></param>
			/// <param name="broker"></param>
			/// <param name="identity">will be dublicated inside the constructor</param>
			public Worker(string idString, Broker broker, ZFrame identity)
			{
				Broker = broker;
				IdString = idString;
				Identity = identity.Duplicate();
			}
			~Worker()
			{
				Dispose(false);
			}

			public void Dispose()
			{
				GC.SuppressFinalize(this);
				Dispose(true);
			}

			protected void Dispose(bool disposing)
			{
				if (disposing)
				{
					using (Identity)
					{}
				}
			}

			public void Delete(bool disconnect)
			{
				if(disconnect)
					Send(MdpCommon.MdpwCmd.DISCONNECT.ToHexString(), null, null);

				if (Service != null)
				{
					Service.Waiting.Remove(this);
					Service.Workers--;
				}

				Broker.Waiting.Remove(this);
				if (Broker.Workers.ContainsKey(IdString))
					Broker.Workers.Remove(IdString);
			}

			//  .split worker send method
			//  This method formats and sends a command to a worker. The caller may
			//  also provide a command option, and a message payload:
			public void Send(string command, string option, ZMessage msg)
			{
				msg = msg != null
						? msg.Duplicate()
						: new ZMessage();

				// Stack protocol envelope to start of message
				if (!string.IsNullOrEmpty(option))
					msg.Prepend(new ZFrame(option));
				msg.Prepend(new ZFrame(command));
				msg.Prepend(new ZFrame(MdpCommon.MDPW_WORKER));

				// Stack routing envelope to start of message
				msg.Wrap(Identity.Duplicate());

				if(Broker.Verbose)
					msg.DumpZmsg("I: sending '{0:X}|{0}' to worker", command.ToMdCmd());

				Broker.Socket.Send(msg);
			}

			// This worker is now waiting for work 
			public void Waiting()
			{
				// queue to broker and service waiting lists
				if (Broker == null)
					throw new InvalidOperationException();
				Broker.Waiting.Add(this);
				Service.Waiting.Add(this);
				Expiry = DateTime.UtcNow + MdpCommon.HEARTBEAT_EXPIRY;
				Service.Dispatch(null);
			}
		}
	}

	static partial class Program
	{
		//  .split main task
		//  Finally, here is the main task. We create a new broker instance and
		//  then process messages on the broker Socket:
		public static void MDBroker(string[] args)
		{
			bool verbose = (args.Any(e => e.ToLower().Equals("-v")
									   || e.ToLower().Equals("--verbose")));
			Console.WriteLine("Verbose: {0}", verbose);

			CancellationTokenSource cancellor = new CancellationTokenSource();
			Console.CancelKeyPress += (s, ea) =>
			{
				ea.Cancel = true;
				cancellor.Cancel();
			};

			using (Broker broker = new Broker(verbose))
			{
				broker.Bind("tcp://*:5555");
				// Get and process messages forever or until interrupted
				while (true)
				{
					if (cancellor.IsCancellationRequested
						|| (Console.KeyAvailable && Console.ReadKey(true).Key == ConsoleKey.Escape))
						broker.ShutdownContext();

					var p = ZPollItem.CreateReceiver();
					ZMessage msg;
					ZError error;
					if (broker.Socket.PollIn(p, out msg, out error, MdpCommon.HEARTBEAT_INTERVAL))
					{
						if (verbose)
							msg.DumpZmsg("I: received message:");

						using (ZFrame sender = msg.Pop())
						using (ZFrame empty = msg.Pop())
						using (ZFrame header = msg.Pop())
						{
							if (header.ToString().Equals(MdpCommon.MDPC_CLIENT))
								broker.ClientMsg(sender, msg);
							else if (header.ToString().Equals(MdpCommon.MDPW_WORKER))
								broker.WorkerMsg(sender, msg);
							else
							{
								msg.DumpZmsg("E: invalid message:");
								msg.Dispose();
							}
						}
					}
					else
					{
						if (Equals(error, ZError.ETERM))
						{
							"W: interrupt received, shutting down...".DumpString();
							break; // Interrupted
						}
						if (!Equals(error, ZError.EAGAIN))
							throw new ZException(error);
					}
					// Disconnect and delete any expired workers
					// Send heartbeats to idle workes if needed
					if (DateTime.UtcNow > broker.HeartbeatAt)
					{
						broker.Purge();

						foreach (var waitingworker in broker.Waiting)
						{
							waitingworker.Send(MdpCommon.MdpwCmd.HEARTBEAT.ToHexString(), null, null);
						}
						broker.HeartbeatAt = DateTime.UtcNow + MdpCommon.HEARTBEAT_INTERVAL;
					}
				}
			}
		}
	}
=======
   using MDBroker; 

    namespace MDBroker
    {
        public class Broker : IDisposable
        {
            //  Majordomo Protocol broker
            //  A minimal C implementation of the Majordomo Protocol as defined in
            //  http://rfc.zeromq.org/spec:7 and http://rfc.zeromq.org/spec:8.
            
            //  .split broker class structure
            //  The broker class defines a single broker instance:

            // Our Context
            private ZContext _context;

            //Socket for clients & workers
            public ZSocket Socket;

            //  Print activity to console
            public bool Verbose { get; protected set; }

            //  Broker binds to this endpoint
            public string Endpoint { get; protected set; }

            // Hash of known services
            public Dictionary<string, Service> Services;

            // Hash of known workes
            public Dictionary<string, Worker> Workers;

            // Waiting workers
            public List<Worker> Waiting;

            // When to send HEARTBEAT
            public DateTime HeartbeatAt;

            // waiting
            // heartbeat_at

            public Broker(bool verbose)
            {
                // Constructor
                _context = new ZContext();

                Socket = new ZSocket(_context, ZSocketType.ROUTER);

                Verbose = verbose;

                Services = new Dictionary<string, Service>(); //new HashSet<Service>();
                Workers = new Dictionary<string, Worker>(); //new HashSet<Worker>();
                Waiting = new List<Worker>();

                HeartbeatAt = DateTime.UtcNow + MdpCommon.HEARTBEAT_INTERVAL;
            }

            ~Broker()
            {
                Dispose(false);
            }

            public void Dispose()
            {
                GC.SuppressFinalize(this);
                Dispose(true);
            }

            protected void Dispose(bool disposing)
            {
                if (disposing)
                {
                    // Destructor
                    if (Socket != null)
                    {
                        Socket.Dispose();
                        Socket = null;
                    }

                    if (_context != null)
                    {
                        // Do Context.Dispose()
                        _context.Dispose();
                        _context = null;
                    }
                }
            }

            // added ShutdownContext, to call shutdown in main method.
            public void ShutdownContext()
            {
                if (_context != null)
                    _context.Shutdown();
            }

            //  .split broker bind method
            //  This method binds the broker instance to an endpoint. We can call
            //  this multiple times. Note that MDP uses a single Socket for both clients 
            //  and workers:
            public void Bind(string endpoint)
            {
                Socket.Bind(endpoint);
                // if you dont wanna see utc timeshift, remove zzz and use DateTime.UtcNow instead
                "I: MDP broker/0.2.0 is active at {0}".DumpString(endpoint);
            }

            //  .split broker worker_msg method
            //  This method processes one READY, REPLY, HEARTBEAT, or
            //  DISCONNECT message sent to the broker by a worker:
            public void WorkerMsg(ZFrame sender, ZMessage msg)
            {
                if(msg.Count < 1) // At least, command
                    throw new InvalidOperationException();

                ZFrame command = msg.Pop();
                //string id_string = sender.ReadString();
                bool isWorkerReady; 
                //string id_string;
                using (var sfrm = sender.Duplicate())
                {
                    var idString = sfrm.Read().ToHexString();
                    isWorkerReady = Workers.ContainsKey(idString);
                }
                Worker worker = RequireWorker(sender);
                using (msg)
                using (command)
                {
                    if (command.StrHexEq(MdpCommon.MdpwCmd.READY))
                    {
                        if (isWorkerReady)
                            // Not first command in session
                            worker.Delete(true);
                        else if (command.Length >= 4
                              && command.ToString().StartsWith("mmi."))
                            // Reserd servicee name
                            worker.Delete(true);
                        else
                        {
                            // Attach worker to service and mark as idle
                            using (ZFrame serviceFrame = msg.Pop())
                            {
                                worker.Service = RequireService(serviceFrame);
                                worker.Service.Workers++;
                                worker.Waiting();
                            }
                        }
                    }
                    else if (command.StrHexEq(MdpCommon.MdpwCmd.REPLY))
                    {
                        if (isWorkerReady)
                        {
                            //  Remove and save client return envelope and insert the
                            //  protocol header and service name, then rewrap envelope.
                            ZFrame client = msg.Unwrap();
                            msg.Prepend(new ZFrame(worker.Service.Name));
                            msg.Prepend(new ZFrame(MdpCommon.MDPC_CLIENT));
                            msg.Wrap(client);
                            Socket.Send(msg);
                            worker.Waiting();
                        }
                        else
                        {
                            worker.Delete(true);
                        }
                    }
                    else if (command.StrHexEq(MdpCommon.MdpwCmd.HEARTBEAT))
                    {
                        if (isWorkerReady)
                        {
                            worker.Expiry = DateTime.UtcNow + MdpCommon.HEARTBEAT_EXPIRY;
                        }
                        else
                        {
                            worker.Delete(true);
                        }
                    }
                    else if (command.StrHexEq(MdpCommon.MdpwCmd.DISCONNECT))
                        worker.Delete(false);
                    else
                    {
                        msg.DumpZmsg("E: invalid input message");
                    }
                }
            }

            //  .split broker client_msg method
            //  Process a request coming from a client. We implement MMI requests
            //  directly here (at present, we implement only the mmi.service request):
            public void ClientMsg(ZFrame sender, ZMessage msg)
            {
                // service & body
                if(msg.Count < 2)
                    throw new InvalidOperationException();

                using (ZFrame serviceFrame = msg.Pop())
                {
                    Service service = RequireService(serviceFrame);

                    // Set reply return identity to client sender
                    msg.Wrap(sender.Duplicate());

                    //if we got a MMI Service request, process that internally
                    if (serviceFrame.Length >= 4
                        && serviceFrame.ToString().StartsWith("mmi."))
                    {
                        string returnCode;
                        if (serviceFrame.ToString().Equals("mmi.service"))
                        {
                            string name = msg.Last().ToString();
                            returnCode = Services.ContainsKey(name) 
                                         && Services[name].Workers > 0
                                            ? "200"
                                            : "404";
                        }
                        else
                            returnCode = "501";

                        var client = msg.Unwrap();
                        
                        msg.Clear();
                        msg.Add(new ZFrame(returnCode));
                        msg.Prepend(serviceFrame);
                        msg.Prepend(new ZFrame(MdpCommon.MDPC_CLIENT));

                        msg.Wrap(client);
                        Socket.Send(msg);
                    }
                    else
                    {
                        // Else dispatch the message to the requested Service
                        service.Dispatch(msg);
                    }
                }
            }

            //  .split broker purge method
            //  This method deletes any idle workers that haven't pinged us in a
            //  while. We hold workers from oldest to most recent so we can stop
            //  scanning whenever we find a live worker. This means we'll mainly stop
            //  at the first worker, which is essential when we have large numbers of
            //  workers (we call this method in our critical path):

            public void Purge()
            {
                Worker worker = Waiting.FirstOrDefault();
                while (worker != null)
                {
                    if (DateTime.UtcNow < worker.Expiry)
                        break;   // Worker is alive, we're done here
                    if(Verbose)
                        "I: deleting expired worker: '{0}'".DumpString(worker.IdString);
                    
                    worker.Delete(false);
                    worker = Waiting.FirstOrDefault();
                }
            }

            //  .split service methods
            //  Here is the implementation of the methods that work on a service:

            //  Lazy constructor that locates a service by name or creates a new
            //  service if there is no service already with that name.
            public Service RequireService(ZFrame serviceFrame)
            {
                if(serviceFrame == null)
                    throw new InvalidOperationException();

                string name = serviceFrame.ToString();

                Service service;
                if (Services.ContainsKey(name))
                {
                    service = Services[name];
                }
                else
                {
                    service = new Service(this, name);
                    Services[name] = service;

                    //zhash_freefn(self->workers, id_string, s_worker_destroy);
                    if (Verbose)
                        "I: added service: '{0}'".DumpString(name);
                }

                return service;
            }

            //  .split worker methods
            //  Here is the implementation of the methods that work on a worker:

            //  Lazy constructor that locates a worker by identity, or creates a new
            //  worker if there is no worker already with that identity.
            public Worker RequireWorker(ZFrame identity)
            {
                if (identity == null)
                    throw new InvalidOperationException();

                string idString;
                using (var tstfrm = identity.Duplicate())
                {
                    idString = tstfrm.Read().ToHexString();
                }
                
                Worker worker = Workers.ContainsKey(idString)
                    ? Workers[idString]
                    : null;

                if (worker == null)
                {
                    worker = new Worker(idString, this, identity);
                    Workers[idString] = worker;
                    if(Verbose)
                        "I: registering new worker: '{0}'".DumpString(idString);
                }
                
                return worker;
            }
        }

        public class Service : IDisposable
        {
            // Broker Instance
            public Broker Broker { get; protected set; }

            // Service Name
            public string Name { get; protected set; }

            // List of client requests
            public List<ZMessage> Requests { get; protected set; }

            // List of waiting workers
            public List<Worker> Waiting { get; protected set; }

            // How many workers we are
            public int Workers;
            //ToDo check workers var

            internal Service(Broker broker, string name)
            {
                Broker = broker;
                Name = name; 
                Requests = new List<ZMessage>();
                Waiting = new List<Worker>();
            }

            ~Service()
            {
                Dispose(false);
            }

            public void Dispose()
            {
                GC.SuppressFinalize(this);
                Dispose(true);
            }

            protected void Dispose(bool disposing)
            {
                if (disposing)
                {
                    foreach (var r in Requests)
                    {
                        // probably obsolete?
                        using (r)
                        {
                        }
                    }
                }
            }

            //  .split service dispatch method
            //  This method sends requests to waiting workers:
            public void Dispatch(ZMessage msg)
            {
                if (msg != null) // queue msg if any
                    Requests.Add(msg);

                Broker.Purge();
                while (Waiting.Count > 0
                       && Requests.Count > 0)
                {
                    Worker worker = Waiting[0];
                    Waiting.RemoveAt(0);
                    Broker.Waiting.Remove(worker);
                    ZMessage reqMsg = Requests[0];
                    Requests.RemoveAt(0);
                    using (reqMsg)
                        worker.Send(MdpCommon.MdpwCmd.REQUEST.ToHexString(), null, reqMsg);
                }
            }
        }

        public class Worker
        {
            //  .split worker class structure
            //  The worker class defines a single worker, idle or active:

            // Broker Instance
            public Broker Broker { get; protected set; }

            // Identity of worker as string
            public string IdString { get; protected set; }

            // Identity frame for routing
            public ZFrame Identity { get; protected set; }

            //Ownling service, if known
            public Service Service { get; set; }

            //When worker expires, if no heartbeat; 
            public DateTime Expiry { get; set; }

            /// <summary>
            /// 
            /// </summary>
            /// <param name="idString"></param>
            /// <param name="broker"></param>
            /// <param name="identity">will be dublicated inside the constructor</param>
            public Worker(string idString, Broker broker, ZFrame identity)
            {
                Broker = broker;
                IdString = idString;
                Identity = identity.Duplicate();
            }
            ~Worker()
            {
                Dispose(false);
            }

            public void Dispose()
            {
                GC.SuppressFinalize(this);
                Dispose(true);
            }

            protected void Dispose(bool disposing)
            {
                if (disposing)
                {
                    using (Identity)
                    {}
                }
            }

            public void Delete(bool disconnect)
            {
                if(disconnect)
                    Send(MdpCommon.MdpwCmd.DISCONNECT.ToHexString(), null, null);

                if (Service != null)
                {
                    Service.Waiting.Remove(this);
                    Service.Workers--;
                }

                Broker.Waiting.Remove(this);
                if (Broker.Workers.ContainsKey(IdString))
                    Broker.Workers.Remove(IdString);
            }

            //  .split worker send method
            //  This method formats and sends a command to a worker. The caller may
            //  also provide a command option, and a message payload:
            public void Send(string command, string option, ZMessage msg)
            {
                msg = msg != null
                        ? msg.Duplicate()
                        : new ZMessage();

                // Stack protocol envelope to start of message
                if (!string.IsNullOrEmpty(option))
                    msg.Prepend(new ZFrame(option));
                msg.Prepend(new ZFrame(command));
                msg.Prepend(new ZFrame(MdpCommon.MDPW_WORKER));

                // Stack routing envelope to start of message
                msg.Wrap(Identity.Duplicate());

                if(Broker.Verbose)
                    msg.DumpZmsg("I: sending '{0:X}|{0}' to worker", command.ToMdCmd());

                Broker.Socket.Send(msg);
            }

            // This worker is now waiting for work 
            public void Waiting()
            {
                // queue to broker and service waiting lists
                if (Broker == null)
                    throw new InvalidOperationException();
                Broker.Waiting.Add(this);
                Service.Waiting.Add(this);
                Expiry = DateTime.UtcNow + MdpCommon.HEARTBEAT_EXPIRY;
                Service.Dispatch(null);
            }
        }
    }

    static partial class Program
    {
        //  .split main task
        //  Finally, here is the main task. We create a new broker instance and
        //  then process messages on the broker Socket:
        public static void MDBroker(string[] args)
        {
            bool verbose = (args.Any(e => e.ToLower().Equals("-v")
                                       || e.ToLower().Equals("--verbose")));
            Console.WriteLine("Verbose: {0}", verbose);

            CancellationTokenSource cancellor = new CancellationTokenSource();
            Console.CancelKeyPress += (s, ea) =>
            {
                ea.Cancel = true;
                cancellor.Cancel();
            };

            using (Broker broker = new Broker(verbose))
            {
                broker.Bind("tcp://*:5555");
                // Get and process messages forever or until interrupted
                while (true)
                {
                    if (cancellor.IsCancellationRequested
                        || (Console.KeyAvailable && Console.ReadKey(true).Key == ConsoleKey.Escape))
                        broker.ShutdownContext();

                    var p = ZPollItem.CreateReceiver();
                    ZMessage msg;
                    ZError error;
                    if (broker.Socket.PollIn(p, out msg, out error, MdpCommon.HEARTBEAT_INTERVAL))
                    {
                        if (verbose)
                            msg.DumpZmsg("I: received message:");

                        using (ZFrame sender = msg.Pop())
                        using (ZFrame empty = msg.Pop())
                        using (ZFrame header = msg.Pop())
                        {
                            if (header.ToString().Equals(MdpCommon.MDPC_CLIENT))
                                broker.ClientMsg(sender, msg);
                            else if (header.ToString().Equals(MdpCommon.MDPW_WORKER))
                                broker.WorkerMsg(sender, msg);
                            else
                            {
                                msg.DumpZmsg("E: invalid message:");
                                msg.Dispose();
                            }
                        }
                    }
                    else
                    {
                        if (Equals(error, ZError.ETERM))
                        {
                            "W: interrupt received, shutting down...".DumpString();
                            break; // Interrupted
                        }
                        if (!Equals(error, ZError.EAGAIN))
                            throw new ZException(error);
                    }
                    // Disconnect and delete any expired workers
                    // Send heartbeats to idle workes if needed
                    if (DateTime.UtcNow > broker.HeartbeatAt)
                    {
                        broker.Purge();

                        foreach (var waitingworker in broker.Waiting)
                        {
                            waitingworker.Send(MdpCommon.MdpwCmd.HEARTBEAT.ToHexString(), null, null);
                        }
                        broker.HeartbeatAt = DateTime.UtcNow + MdpCommon.HEARTBEAT_INTERVAL;
                    }
                }
            }
        }
    }
>>>>>>> 3c6b1565
}<|MERGE_RESOLUTION|>--- conflicted
+++ resolved
@@ -8,582 +8,6 @@
 
 namespace Examples
 {
-<<<<<<< HEAD
-	using MDBroker; 
-
-	namespace MDBroker
-	{
-		public class Broker : IDisposable
-		{
-			//  Majordomo Protocol broker
-			//  A minimal C implementation of the Majordomo Protocol as defined in
-			//  http://rfc.zeromq.org/spec:7 and http://rfc.zeromq.org/spec:8.
-			
-			//  .split broker class structure
-			//  The broker class defines a single broker instance:
-
-			// Our Context
-			private ZContext _context;
-
-			//Socket for clients & workers
-			public ZSocket Socket;
-
-			//  Print activity to console
-			public bool Verbose { get; protected set; }
-
-			//  Broker binds to this endpoint
-			public string Endpoint { get; protected set; }
-
-			// Hash of known services
-			public Dictionary<string, Service> Services;
-
-			// Hash of known workes
-			public Dictionary<string, Worker> Workers;
-
-			// Waiting workers
-			public List<Worker> Waiting;
-
-			// When to send HEARTBEAT
-			public DateTime HeartbeatAt;
-
-			// waiting
-			// heartbeat_at
-
-			public Broker(bool verbose)
-			{
-				// Constructor
-				_context = new ZContext();
-
-				Socket = new ZSocket(_context, ZSocketType.ROUTER);
-
-				Verbose = verbose;
-
-				Services = new Dictionary<string, Service>(); //new HashSet<Service>();
-				Workers = new Dictionary<string, Worker>(); //new HashSet<Worker>();
-				Waiting = new List<Worker>();
-
-				HeartbeatAt = DateTime.UtcNow + MdpCommon.HEARTBEAT_INTERVAL;
-			}
-
-			~Broker()
-			{
-				Dispose(false);
-			}
-
-			public void Dispose()
-			{
-				GC.SuppressFinalize(this);
-				Dispose(true);
-			}
-
-			protected void Dispose(bool disposing)
-			{
-				if (disposing)
-				{
-					// Destructor
-					if (Socket != null)
-					{
-						Socket.Dispose();
-						Socket = null;
-					}
-
-					if (_context != null)
-					{
-						// Do Context.Dispose()
-						_context.Dispose();
-						_context = null;
-					}
-				}
-			}
-
-			// added ShutdownContext, to call shutdown in main method.
-			public void ShutdownContext()
-			{
-				if (_context != null)
-					_context.Shutdown();
-			}
-
-			//  .split broker bind method
-			//  This method binds the broker instance to an endpoint. We can call
-			//  this multiple times. Note that MDP uses a single Socket for both clients 
-			//  and workers:
-			public void Bind(string endpoint)
-			{
-				Socket.Bind(endpoint);
-				// if you dont wanna see utc timeshift, remove zzz and use DateTime.UtcNow instead
-				"I: MDP broker/0.2.0 is active at {0}".DumpString(endpoint);
-			}
-
-			//  .split broker worker_msg method
-			//  This method processes one READY, REPLY, HEARTBEAT, or
-			//  DISCONNECT message sent to the broker by a worker:
-			public void WorkerMsg(ZFrame sender, ZMessage msg)
-			{
-				if(msg.Count < 1) // At least, command
-					throw new InvalidOperationException();
-
-				ZFrame command = msg.Pop();
-				//string id_string = sender.ReadString();
-				bool isWorkerReady; 
-				//string id_string;
-				using (var sfrm = sender.Duplicate())
-				{
-					var idString = sfrm.Read().ToHexString();
-					isWorkerReady = Workers.ContainsKey(idString);
-				}
-				Worker worker = RequireWorker(sender);
-				using (msg)
-				using (command)
-				{
-					if (command.StrHexEq(MdpCommon.MdpwCmd.READY))
-					{
-						if (isWorkerReady)
-							// Not first command in session
-							worker.Delete(true);
-						else if (command.Length >= 4
-							  && command.ToString().StartsWith("mmi."))
-							// Reserd servicee name
-							worker.Delete(true);
-						else
-						{
-							// Attach worker to service and mark as idle
-							using (ZFrame serviceFrame = msg.Pop())
-							{
-								worker.Service = RequireService(serviceFrame);
-								worker.Service.Workers++;
-								worker.Waiting();
-							}
-						}
-					}
-					else if (command.StrHexEq(MdpCommon.MdpwCmd.REPLY))
-					{
-						if (isWorkerReady)
-						{
-							//  Remove and save client return envelope and insert the
-							//  protocol header and service name, then rewrap envelope.
-							ZFrame client = msg.Unwrap();
-							msg.Prepend(new ZFrame(worker.Service.Name));
-							msg.Prepend(new ZFrame(MdpCommon.MDPC_CLIENT));
-							msg.Wrap(client);
-							Socket.Send(msg);
-							worker.Waiting();
-						}
-						else
-						{
-							worker.Delete(true);
-						}
-					}
-					else if (command.StrHexEq(MdpCommon.MdpwCmd.HEARTBEAT))
-					{
-						if (isWorkerReady)
-						{
-							worker.Expiry = DateTime.UtcNow + MdpCommon.HEARTBEAT_EXPIRY;
-						}
-						else
-						{
-							worker.Delete(true);
-						}
-					}
-					else if (command.StrHexEq(MdpCommon.MdpwCmd.DISCONNECT))
-						worker.Delete(false);
-					else
-					{
-						msg.DumpZmsg("E: invalid input message");
-					}
-				}
-			}
-
-			//  .split broker client_msg method
-			//  Process a request coming from a client. We implement MMI requests
-			//  directly here (at present, we implement only the mmi.service request):
-			public void ClientMsg(ZFrame sender, ZMessage msg)
-			{
-				// service & body
-				if(msg.Count < 2)
-					throw new InvalidOperationException();
-
-				using (ZFrame serviceFrame = msg.Pop())
-				{
-					Service service = RequireService(serviceFrame);
-
-					// Set reply return identity to client sender
-					msg.Wrap(sender.Duplicate());
-
-					//if we got a MMI Service request, process that internally
-					if (serviceFrame.Length >= 4
-						&& serviceFrame.ToString().StartsWith("mmi."))
-					{
-						string returnCode;
-						if (serviceFrame.ToString().Equals("mmi.service"))
-						{
-							string name = msg.Last().ToString();
-							returnCode = Services.ContainsKey(name) 
-										 && Services[name].Workers > 0
-											? "200"
-											: "404";
-						}
-						else
-							returnCode = "501";
-
-						var client = msg.Unwrap();
-						
-						msg.Clear();
-						msg.Add(new ZFrame(returnCode));
-						msg.Prepend(serviceFrame);
-						msg.Prepend(new ZFrame(MdpCommon.MDPC_CLIENT));
-
-						msg.Wrap(client);
-						Socket.Send(msg);
-					}
-					else
-					{
-						// Else dispatch the message to the requested Service
-						service.Dispatch(msg);
-					}
-				}
-			}
-
-			//  .split broker purge method
-			//  This method deletes any idle workers that haven't pinged us in a
-			//  while. We hold workers from oldest to most recent so we can stop
-			//  scanning whenever we find a live worker. This means we'll mainly stop
-			//  at the first worker, which is essential when we have large numbers of
-			//  workers (we call this method in our critical path):
-
-			public void Purge()
-			{
-				Worker worker = Waiting.FirstOrDefault();
-				while (worker != null)
-				{
-					if (DateTime.UtcNow < worker.Expiry)
-						break;   // Worker is alive, we're done here
-					if(Verbose)
-						"I: deleting expired worker: '{0}'".DumpString(worker.IdString);
-					
-					worker.Delete(false);
-					worker = Waiting.FirstOrDefault();
-				}
-			}
-
-			//  .split service methods
-			//  Here is the implementation of the methods that work on a service:
-
-			//  Lazy constructor that locates a service by name or creates a new
-			//  service if there is no service already with that name.
-			public Service RequireService(ZFrame serviceFrame)
-			{
-				if(serviceFrame == null)
-					throw new InvalidOperationException();
-
-				string name = serviceFrame.ToString();
-
-				Service service;
-				if (Services.ContainsKey(name))
-				{
-					service = Services[name];
-				}
-				else
-				{
-					service = new Service(this, name);
-					Services[name] = service;
-
-					//zhash_freefn(self->workers, id_string, s_worker_destroy);
-					if (Verbose)
-						"I: added service: '{0}'".DumpString(name);
-				}
-
-				return service;
-			}
-
-			//  .split worker methods
-			//  Here is the implementation of the methods that work on a worker:
-
-			//  Lazy constructor that locates a worker by identity, or creates a new
-			//  worker if there is no worker already with that identity.
-			public Worker RequireWorker(ZFrame identity)
-			{
-				if (identity == null)
-					throw new InvalidOperationException();
-
-				string idString;
-				using (var tstfrm = identity.Duplicate())
-				{
-					idString = tstfrm.Read().ToHexString();
-				}
-				
-				Worker worker = Workers.ContainsKey(idString)
-					? Workers[idString]
-					: null;
-
-				if (worker == null)
-				{
-					worker = new Worker(idString, this, identity);
-					Workers[idString] = worker;
-					if(Verbose)
-						"I: registering new worker: '{0}'".DumpString(idString);
-				}
-				
-				return worker;
-			}
-		}
-
-		public class Service : IDisposable
-		{
-			// Broker Instance
-			public Broker Broker { get; protected set; }
-
-			// Service Name
-			public string Name { get; protected set; }
-
-			// List of client requests
-			public List<ZMessage> Requests { get; protected set; }
-
-			// List of waiting workers
-			public List<Worker> Waiting { get; protected set; }
-
-			// How many workers we are
-			public int Workers;
-			//ToDo check workers var
-
-			internal Service(Broker broker, string name)
-			{
-				Broker = broker;
-				Name = name; 
-				Requests = new List<ZMessage>();
-				Waiting = new List<Worker>();
-			}
-
-			~Service()
-			{
-				Dispose(false);
-			}
-
-			public void Dispose()
-			{
-				GC.SuppressFinalize(this);
-				Dispose(true);
-			}
-
-			protected void Dispose(bool disposing)
-			{
-				if (disposing)
-				{
-					foreach (var r in Requests)
-					{
-						// probably obsolete?
-						using (r)
-						{
-						}
-					}
-				}
-			}
-
-			//  .split service dispatch method
-			//  This method sends requests to waiting workers:
-			public void Dispatch(ZMessage msg)
-			{
-				if (msg != null) // queue msg if any
-					Requests.Add(msg);
-
-				Broker.Purge();
-				while (Waiting.Count > 0
-					   && Requests.Count > 0)
-				{
-					Worker worker = Waiting[0];
-					Waiting.RemoveAt(0);
-					Broker.Waiting.Remove(worker);
-					ZMessage reqMsg = Requests[0];
-					Requests.RemoveAt(0);
-					using (reqMsg)
-						worker.Send(MdpCommon.MdpwCmd.REQUEST.ToHexString(), null, reqMsg);
-				}
-			}
-		}
-
-		public class Worker
-		{
-			//  .split worker class structure
-			//  The worker class defines a single worker, idle or active:
-
-			// Broker Instance
-			public Broker Broker { get; protected set; }
-
-			// Identity of worker as string
-			public string IdString { get; protected set; }
-
-			// Identity frame for routing
-			public ZFrame Identity { get; protected set; }
-
-			//Ownling service, if known
-			public Service Service { get; set; }
-
-			//When worker expires, if no heartbeat; 
-			public DateTime Expiry { get; set; }
-
-			/// <summary>
-			/// 
-			/// </summary>
-			/// <param name="idString"></param>
-			/// <param name="broker"></param>
-			/// <param name="identity">will be dublicated inside the constructor</param>
-			public Worker(string idString, Broker broker, ZFrame identity)
-			{
-				Broker = broker;
-				IdString = idString;
-				Identity = identity.Duplicate();
-			}
-			~Worker()
-			{
-				Dispose(false);
-			}
-
-			public void Dispose()
-			{
-				GC.SuppressFinalize(this);
-				Dispose(true);
-			}
-
-			protected void Dispose(bool disposing)
-			{
-				if (disposing)
-				{
-					using (Identity)
-					{}
-				}
-			}
-
-			public void Delete(bool disconnect)
-			{
-				if(disconnect)
-					Send(MdpCommon.MdpwCmd.DISCONNECT.ToHexString(), null, null);
-
-				if (Service != null)
-				{
-					Service.Waiting.Remove(this);
-					Service.Workers--;
-				}
-
-				Broker.Waiting.Remove(this);
-				if (Broker.Workers.ContainsKey(IdString))
-					Broker.Workers.Remove(IdString);
-			}
-
-			//  .split worker send method
-			//  This method formats and sends a command to a worker. The caller may
-			//  also provide a command option, and a message payload:
-			public void Send(string command, string option, ZMessage msg)
-			{
-				msg = msg != null
-						? msg.Duplicate()
-						: new ZMessage();
-
-				// Stack protocol envelope to start of message
-				if (!string.IsNullOrEmpty(option))
-					msg.Prepend(new ZFrame(option));
-				msg.Prepend(new ZFrame(command));
-				msg.Prepend(new ZFrame(MdpCommon.MDPW_WORKER));
-
-				// Stack routing envelope to start of message
-				msg.Wrap(Identity.Duplicate());
-
-				if(Broker.Verbose)
-					msg.DumpZmsg("I: sending '{0:X}|{0}' to worker", command.ToMdCmd());
-
-				Broker.Socket.Send(msg);
-			}
-
-			// This worker is now waiting for work 
-			public void Waiting()
-			{
-				// queue to broker and service waiting lists
-				if (Broker == null)
-					throw new InvalidOperationException();
-				Broker.Waiting.Add(this);
-				Service.Waiting.Add(this);
-				Expiry = DateTime.UtcNow + MdpCommon.HEARTBEAT_EXPIRY;
-				Service.Dispatch(null);
-			}
-		}
-	}
-
-	static partial class Program
-	{
-		//  .split main task
-		//  Finally, here is the main task. We create a new broker instance and
-		//  then process messages on the broker Socket:
-		public static void MDBroker(string[] args)
-		{
-			bool verbose = (args.Any(e => e.ToLower().Equals("-v")
-									   || e.ToLower().Equals("--verbose")));
-			Console.WriteLine("Verbose: {0}", verbose);
-
-			CancellationTokenSource cancellor = new CancellationTokenSource();
-			Console.CancelKeyPress += (s, ea) =>
-			{
-				ea.Cancel = true;
-				cancellor.Cancel();
-			};
-
-			using (Broker broker = new Broker(verbose))
-			{
-				broker.Bind("tcp://*:5555");
-				// Get and process messages forever or until interrupted
-				while (true)
-				{
-					if (cancellor.IsCancellationRequested
-						|| (Console.KeyAvailable && Console.ReadKey(true).Key == ConsoleKey.Escape))
-						broker.ShutdownContext();
-
-					var p = ZPollItem.CreateReceiver();
-					ZMessage msg;
-					ZError error;
-					if (broker.Socket.PollIn(p, out msg, out error, MdpCommon.HEARTBEAT_INTERVAL))
-					{
-						if (verbose)
-							msg.DumpZmsg("I: received message:");
-
-						using (ZFrame sender = msg.Pop())
-						using (ZFrame empty = msg.Pop())
-						using (ZFrame header = msg.Pop())
-						{
-							if (header.ToString().Equals(MdpCommon.MDPC_CLIENT))
-								broker.ClientMsg(sender, msg);
-							else if (header.ToString().Equals(MdpCommon.MDPW_WORKER))
-								broker.WorkerMsg(sender, msg);
-							else
-							{
-								msg.DumpZmsg("E: invalid message:");
-								msg.Dispose();
-							}
-						}
-					}
-					else
-					{
-						if (Equals(error, ZError.ETERM))
-						{
-							"W: interrupt received, shutting down...".DumpString();
-							break; // Interrupted
-						}
-						if (!Equals(error, ZError.EAGAIN))
-							throw new ZException(error);
-					}
-					// Disconnect and delete any expired workers
-					// Send heartbeats to idle workes if needed
-					if (DateTime.UtcNow > broker.HeartbeatAt)
-					{
-						broker.Purge();
-
-						foreach (var waitingworker in broker.Waiting)
-						{
-							waitingworker.Send(MdpCommon.MdpwCmd.HEARTBEAT.ToHexString(), null, null);
-						}
-						broker.HeartbeatAt = DateTime.UtcNow + MdpCommon.HEARTBEAT_INTERVAL;
-					}
-				}
-			}
-		}
-	}
-=======
    using MDBroker; 
 
     namespace MDBroker
@@ -1158,5 +582,4 @@
             }
         }
     }
->>>>>>> 3c6b1565
 }