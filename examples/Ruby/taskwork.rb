--- conflicted
+++ resolved
@@ -1,22 +1,11 @@
 #
-# Task worker in Ruby
-# Connects PULL socket to tcp://localhost:5557
-# Collects workloads from ventilator via that socket
-# Connects PUSH socket to tcp://localhost:5558
-# Sends results to sink via that socket
+#   Task worker in Ruby
+#   Connects PULL socket to tcp://localhost:5557
+#   Collects workloads from ventilator via that socket
+#   Connects PUSH socket to tcp://localhost:5558
+#   Sends results to sink via that socket
 #
 
-<<<<<<< HEAD
-To submit a new translation email it to 1000 4 20 24 25 29 30 44 46 107 109 114 121 1000EMAIL).  Please:
-
-* Stick to identical functionality and naming used in examples so that readers
-  can easily compare languages.
-* You MUST place your name as author in the examples so readers can contact you.
-* You MUST state in the email that you license your code under the MIT/X11
-  license.
-
-Subscribe to this list at http://lists.zeromq.org/mailman/listinfo/zeromq-dev.
-=======
 require 'rubygems'
 require 'ffi-rzmq'
 
@@ -43,5 +32,4 @@
 
   # Send results to sink
   sender.send_string("")
-end
->>>>>>> 2a1a021c
+end