//
//  Suicidal Snail
//
#include "zapi.h"

//  ---------------------------------------------------------------------
//  This is our subscriber
//  It connects to the publisher and subscribes to everything. It
//  sleeps for a short time between messages to simulate doing too
//  much work. If a message is more than 1 second late, it croaks.

#define MAX_ALLOWED_DELAY   1000    //  msecs

static void
subscriber (void *args, zctx_t *ctx, void *pipe)
{
    //  Subscribe to everything
    void *subscriber = zsocket_new (ctx, ZMQ_SUB);
    zsocket_connect (subscriber, "tcp://localhost:5556");

    //  Get and process messages
    while (1) {
        char *string = zstr_recv (subscriber);
        int64_t clock;
        int terms = sscanf (string, "%" PRId64, &clock);
        assert (terms == 1);
        free (string);

        //  Suicide snail logic
        if (zclock_time () - clock > MAX_ALLOWED_DELAY) {
            fprintf (stderr, "E: subscriber cannot keep up, aborting\n");
            break;
        }
        //  Work for 1 msec plus some random additional time
        zclock_sleep (1 + randof (2));
    }
<<<<<<< HEAD
    zctx_destroy (&ctx);
    zstr_send (((zthread_t *) args)->pipe, "gone and died");
    return NULL;
=======
    zstr_send (pipe, "gone and died");
>>>>>>> dde78589
}


//  ---------------------------------------------------------------------
//  This is our server task
//  It publishes a time-stamped message to its pub socket every 1ms.

static void
publisher (void *args, zctx_t *ctx, void *pipe)
{
    //  Prepare publisher
    void *publisher = zsocket_new (ctx, ZMQ_PUB);
    zsocket_bind (publisher, "tcp://*:5556");

    while (1) {
        //  Send current clock (msecs) to subscribers
        char string [20];
        sprintf (string, "%" PRId64, zclock_time ());
        zstr_send (publisher, string);
        char *signal = zstr_recv_nowait (pipe);
        if (signal) {
            free (signal);
            break;
        }
        zclock_sleep (1);            //  1msec wait
    }
<<<<<<< HEAD
    zctx_destroy (&ctx);
    return NULL;
=======
>>>>>>> dde78589
}


//  This main thread simply starts a client, and a server, and then
//  waits for the client to signal it's died.
//
int main (void)
{
    zctx_t *ctx = zctx_new ();
    void *pubpipe = zthread_fork (ctx, publisher, NULL);
    void *subpipe = zthread_fork (ctx, subscriber, NULL);
    free (zstr_recv (subpipe));
    zstr_send (pubpipe, "break");
    zclock_sleep (100);
    zctx_destroy (&ctx);
    return 0;
}<|MERGE_RESOLUTION|>--- conflicted
+++ resolved
@@ -34,13 +34,7 @@
         //  Work for 1 msec plus some random additional time
         zclock_sleep (1 + randof (2));
     }
-<<<<<<< HEAD
-    zctx_destroy (&ctx);
-    zstr_send (((zthread_t *) args)->pipe, "gone and died");
-    return NULL;
-=======
     zstr_send (pipe, "gone and died");
->>>>>>> dde78589
 }
 
 
@@ -67,11 +61,6 @@
         }
         zclock_sleep (1);            //  1msec wait
     }
-<<<<<<< HEAD
-    zctx_destroy (&ctx);
-    return NULL;
-=======
->>>>>>> dde78589
 }
 
 
